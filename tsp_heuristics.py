--- conflicted
+++ resolved
@@ -251,7 +251,6 @@
         i, j = random.sample(range(len(tour)), 2)
         mutated[i], mutated[j] = mutated[j], mutated[i]
         return mutated
-<<<<<<< HEAD
     
     def dynamic_programming(self, start_index: int = 0) -> Tuple[List[List[float]], float]:
         """
@@ -261,27 +260,10 @@
         
         Args:
             start_index: Starting point index (default: 0)
-=======
-
-    def ant_colony_optimization(self, num_ants: int = 10, num_iterations: int = 100, 
-                           alpha: float = 1.0, beta: float = 2.0, 
-                           evaporation_rate: float = 0.5, q: float = 100.0) -> Tuple[List[List[float]], float]:
-        """
-        Ant Colony Optimization algorithm for TSP.
-        
-        Args:
-            num_ants: Number of ants in the colony
-            num_iterations: Number of iterations to run
-            alpha: Pheromone importance factor
-            beta: Heuristic importance factor (1/distance)
-            evaporation_rate: Pheromone evaporation rate (0-1)
-            q: Pheromone deposit factor
->>>>>>> 4eaa0de9
             
         Returns:
             Tuple of (path as list of coordinates, total distance)
         """
-<<<<<<< HEAD
         if self.n > 20:
             raise ValueError("Dynamic programming is not recommended for more than 20 points due to exponential complexity")
         
@@ -363,7 +345,25 @@
         path.append(start_index)
         path.reverse()
         return path
-=======
+      
+      
+    def ant_colony_optimization(self, num_ants: int = 10, num_iterations: int = 100, 
+                           alpha: float = 1.0, beta: float = 2.0, 
+                           evaporation_rate: float = 0.5, q: float = 100.0) -> Tuple[List[List[float]], float]:
+        """
+        Ant Colony Optimization algorithm for TSP.
+        
+        Args:
+            num_ants: Number of ants in the colony
+            num_iterations: Number of iterations to run
+            alpha: Pheromone importance factor
+            beta: Heuristic importance factor (1/distance)
+            evaporation_rate: Pheromone evaporation rate (0-1)
+            q: Pheromone deposit factor
+            
+        Returns:
+            Tuple of (path as list of coordinates, total distance)
+        """
         # Initialize pheromone matrix
         pheromone = np.ones((self.n, self.n)) * 0.1
         
@@ -461,5 +461,4 @@
         # Convert indices to coordinates
         path_coords = [self.points[i].tolist() for i in best_path]
         
-        return path_coords, best_distance
->>>>>>> 4eaa0de9
+        return path_coords, best_distance  